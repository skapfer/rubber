--- conflicted
+++ resolved
@@ -165,11 +165,7 @@
 		"""
 		self.lines = None
 		try:
-<<<<<<< HEAD
-			with open (name, encoding='latin_1') as fp:
-=======
 			with open (name, encoding='utf_8', errors='replace') as fp:
->>>>>>> b82cd420
 				line = fp.readline ()
 				if not line or not re_loghead.match (line):
 					msg.log (_('empty log'), pkg='latex')
@@ -753,16 +749,9 @@
 			saved_vars = self.vars.copy ()
 			try:
 				msg.log(_("parsing %s") % path, pkg='latex')
-<<<<<<< HEAD
 				self.vars ["file"] = path
 				self.vars ["line"] = None
-				file = open(path, encoding='latin_1')
-				try:
-=======
-				self.vars = Variables(saved_vars,
-					{ "file": path, "line": None })
 				with open (path, encoding='utf_8', errors='replace') as file:
->>>>>>> b82cd420
 					self.parse_file(file)
 
 			finally:
@@ -825,12 +814,12 @@
 		if len(lst) > 1:
 			self.modules.command(lst[0], lst[1], args)
 		elif not hasattr(self, "do_" + cmd):
-			msg.warn(_("unknown directive '%s'") % cmd, **pos.to_dict())
+			msg.warn(_("unknown directive '%s'") % cmd, **pos)
 		else:
 			msg.log(_("directive: %s") % ' '.join([cmd]+args), pkg='latex')
 			getattr(self, "do_" + cmd)(*args)
 		#except TypeError:
-		#	msg.warn(_("wrong syntax for '%s'") % cmd, **pos.to_dict())
+		#	msg.warn(_("wrong syntax for '%s'") % cmd, **pos)
 
 	def do_alias (self, name, val):
 		if val in self.hooks:
@@ -847,7 +836,7 @@
 			if file:
 				self.add_source(file)
 			else:
-				msg.warn(_("dependency '%s' not found") % arg, **self.vars.to_dict ())
+				msg.warn(_("dependency '%s' not found") % arg, **self.vars)
 
 	def do_make (self, file, *args):
 		vars = { "target": file }
@@ -860,7 +849,7 @@
 				break
 			args = args[2:]
 		if len(args) != 0:
-			msg.error(_("invalid syntax for 'make'"), **self.vars.to_dict())
+			msg.error(_("invalid syntax for 'make'"), **self.vars)
 			return
 		self.env.conv_set(file, vars)
 
@@ -883,16 +872,10 @@
 	def do_read (self, name):
 		saved_vars = self.vars
 		try:
-<<<<<<< HEAD
 			self.vars = self.vars.copy ()
 			self.vars ["file"] = name
 			self.vars ["line"] = None
-			with open(name, encoding='latin_1') as file:
-=======
-			self.vars = Variables (self.vars,
-					{ "file": name, "line": None })
 			with open (name, encoding='utf_8', errors='replace') as file:
->>>>>>> b82cd420
 				lineno = 0
 				for line in file:
 					lineno += 1
@@ -903,14 +886,14 @@
 					lst = parse_line(line, self.vars)
 					self.command(lst[0], lst[1:])
 		except IOError:
-			msg.warn(_("cannot read option file %s") % name, **self.vars.to_dict())
+			msg.warn(_("cannot read option file %s") % name, **self.vars)
 		finally:
 			self.vars = saved_vars
 
 	def do_rules (self, file):
 		name = self.env.find_file(file)
 		if name is None:
-			msg.warn(_("cannot read rule file %s") % file, **self.vars.to_dict())
+			msg.warn(_("cannot read rule file %s") % file, **self.vars)
 		else:
 			self.env.converter.read_ini(name)
 
@@ -924,7 +907,6 @@
 					val = int (val)
 				except:
 					msg.warn (_("cannot set int variable %s to value %s (ignored)") % (name, val))
-<<<<<<< HEAD
 				else:
 					setattr (self, name, val)
 		elif name in ('src-specials',):
@@ -933,12 +915,6 @@
 			msg.warn (_("variable %s is deprecated, please see the manual") % name)
 		else:
 			msg.warn(_("unknown variable: %s") % name, **self.vars)
-=======
-					return
-			self.vars[name] = val
-		except KeyError:
-			msg.warn(_("unknown variable: %s") % name, **self.vars.to_dict())
->>>>>>> b82cd420
 
 	def do_shell_escape (self):
 		self.env.doc_requires_shell_ = True
@@ -947,17 +923,10 @@
 		self.env.synctex = True
 
 	def do_setlist (self, name, *val):
-<<<<<<< HEAD
 		if name in ('arguments',):
 			self.arguments.extend (val)
 		else:
 			msg.warn(_("unknown list variable: %s") % name, **self.vars)
-=======
-		try:
-			self.vars[name] = list(val)
-		except KeyError:
-			msg.warn(_("unknown variable: %s") % name, **self.vars.to_dict())
->>>>>>> b82cd420
 
 	def do_produce (self, *args):
 		for arg in args:
@@ -1328,28 +1297,4 @@
 		"""
 		for suffix in list:
 			file = self.basename (with_suffix=suffix)
-<<<<<<< HEAD
-			rubber.util.verbose_remove (file, pkg = "latex")
-=======
-			rubber.util.verbose_remove (file, pkg = "latex")
-
-class ScriptModule (rubber.module_interface.Module):
-	# TODO: the constructor is not conformant with the one of the parent class.
-	"""
-	This class represents modules that are defined as Rubber scripts.
-	"""
-	def __init__ (self, env, filename):
-		vars = Variables(env.vars, {
-			'file': filename,
-			'line': None })
-		lineno = 0
-		with open(filename, encoding='latin_1') as file:
-			for line in file:
-				line = line.strip()
-				lineno = lineno + 1
-				if line == "" or line[0] == "%":
-					continue
-				vars['line'] = lineno
-				lst = parse_line(line, vars)
-				env.command(lst[0], lst[1:], vars)
->>>>>>> b82cd420
+			rubber.util.verbose_remove (file, pkg = "latex")