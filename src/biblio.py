--- conflicted
+++ resolved
@@ -57,11 +57,7 @@
 		Read the log file, identify error messages and report them.
 		"""
 		try:
-<<<<<<< HEAD
-			log = open (self.blg, encoding='latin_1')
-=======
 			log = open (self.blg, encoding='utf_8', errors='replace')
->>>>>>> b82cd420
 		except:
 			msg.warn (_("cannot open BibTeX logfile: %s") % self.blg, pkg="biblio")
 			return
